--- conflicted
+++ resolved
@@ -29,24 +29,10 @@
         | TimelineKind::Universe
         | TimelineKind::Hashtag(_)
         | TimelineKind::Generic(_) => {
-<<<<<<< HEAD
-            let note_action = ui::TimelineView::new(
-                kind,
-                timeline_cache,
-                &accounts.mutefun(),
-                note_context,
-                note_options,
-                &(&accounts.get_selected_account().key).into(),
-                jobs,
-                col,
-            )
-            .scroll_to_top(scroll_to_top)
-            .ui(ui);
-=======
             let note_action =
-                ui::TimelineView::new(kind, timeline_cache, note_context, note_options, jobs)
+                ui::TimelineView::new(kind, timeline_cache, note_context, note_options, jobs, col)
+                    .scroll_to_top(scroll_to_top)
                     .ui(ui);
->>>>>>> efae6202
 
             note_action.map(RenderNavAction::NoteAction)
         }
@@ -64,24 +50,16 @@
                 )
             } else {
                 // we render profiles like timelines if they are at the root
-<<<<<<< HEAD
                 let note_action = ui::TimelineView::new(
                     kind,
                     timeline_cache,
-                    &accounts.mutefun(),
                     note_context,
                     note_options,
-                    &(&accounts.get_selected_account().key).into(),
                     jobs,
                     col,
                 )
                 .scroll_to_top(scroll_to_top)
                 .ui(ui);
-=======
-                let note_action =
-                    ui::TimelineView::new(kind, timeline_cache, note_context, note_options, jobs)
-                        .ui(ui);
->>>>>>> efae6202
 
                 note_action.map(RenderNavAction::NoteAction)
             }
