--- conflicted
+++ resolved
@@ -1,27 +1,19 @@
 use std::path::Path;
 
-<<<<<<< HEAD
-use egui::{Button, Color32, Context, CornerRadius, FontId, Image, Response, TextureHandle};
+use egui::{
+    vec2, Button, Color32, Context, CornerRadius, FontId, Image, Response, TextureHandle, Vec2,
+};
 use notedeck::{
     compute_blurhash, fonts::get_font_size, show_one_error_message, tr, BlurhashParams,
     GifStateMap, Images, Job, JobId, JobParams, JobPool, JobState, JobsCache, Localization,
     MediaAction, MediaCacheType, NotedeckTextStyle, ObfuscationType, PointDimensions,
     RenderableMedia, TexturedImage, TexturesCache,
-=======
-use egui::{
-    vec2, Button, Color32, Context, CornerRadius, FontId, Image, Response, RichText, Sense,
-    TextureHandle, UiBuilder, Vec2, Window,
-};
-use notedeck::{
-    fonts::get_font_size, note::MediaAction, show_one_error_message, supported_mime_hosted_at_url,
-    tr, ui::is_narrow, GifState, GifStateMap, Images, JobPool, Localization, MediaCache,
-    MediaCacheType, NotedeckTextStyle, TexturedImage, TexturesCache, UrlMimes,
->>>>>>> 661acb3a
 };
 
 use notedeck::media::gif::ensure_latest_texture;
 use notedeck::media::images::{fetch_no_pfp_promise, ImageType};
 use notedeck::media::{MediaInfo, ViewMediaInfo};
+use notedeck::ui::is_narrow;
 
 use crate::{app_images, AnimationHelper, PulseAlpha};
 
@@ -92,27 +84,10 @@
                             url,
                             size,
                             i18n,
-<<<<<<< HEAD
                         );
 
                         if let Some(action) = media_response.inner {
                             media_action = Some((i, action))
-=======
-                        ) {
-                            // clicked the media, lets set the active index
-                            if let MediaUIAction::Clicked = cur_action {
-                                set_show_popup(ui, popup_id(carousel_id), true);
-                                set_selected_index(ui, selection_id(carousel_id), i);
-                            }
-
-                            action = cur_action.to_media_action(
-                                ui.ctx(),
-                                url,
-                                *media_type,
-                                cache,
-                                ImageType::Content(Some((size.x as u32, size.y as u32))),
-                            );
->>>>>>> 661acb3a
                         }
 
                         let rect = media_response.response.rect;
@@ -129,7 +104,7 @@
                             media_infos,
                             i,
                             img_cache,
-                            ImageType::Content(Some((width as u32, height as u32))),
+                            ImageType::Content(Some((size.x as u32, size.y as u32))),
                         );
                     }
                 })
@@ -343,78 +318,51 @@
 ) -> egui::InnerResponse<Option<MediaUIAction>> {
     match render_state {
         MediaRenderState::ActualImage(image) => {
-<<<<<<< HEAD
-            let resp = render_success_media(ui, url, image, gifs, height, i18n);
+            let resp = render_success_media(ui, url, image, gifs, size, i18n);
             if resp.clicked() {
                 egui::InnerResponse::new(Some(MediaUIAction::Clicked), resp)
-=======
-            if render_success_media(ui, url, image, gifs, size, i18n).clicked() {
-                Some(MediaUIAction::Clicked)
->>>>>>> 661acb3a
             } else {
                 egui::InnerResponse::new(None, resp)
             }
         }
         MediaRenderState::Transitioning { image, obfuscation } => match obfuscation {
             ObfuscatedTexture::Blur(texture) => {
-<<<<<<< HEAD
                 let resp =
-                    render_blur_transition(ui, url, height, texture, image.get_first_texture());
+                    render_blur_transition(ui, url, size, texture, image.get_first_texture());
                 if resp.inner {
                     egui::InnerResponse::new(Some(MediaUIAction::DoneLoading), resp.response)
-=======
-                if render_blur_transition(ui, url, size, texture, image.get_first_texture()) {
-                    Some(MediaUIAction::DoneLoading)
->>>>>>> 661acb3a
                 } else {
                     egui::InnerResponse::new(None, resp.response)
                 }
             }
-<<<<<<< HEAD
-            ObfuscatedTexture::Default => egui::InnerResponse::new(
-                Some(MediaUIAction::DoneLoading),
-                ui.add(texture_to_image(image.get_first_texture(), height)),
-            ),
+            ObfuscatedTexture::Default => {
+                let scaled = ScaledTexture::new(
+                    image.get_first_texture(),
+                    size,
+                    notedeck::ui::is_narrow(ui.ctx()),
+                );
+                let resp = ui.add(scaled.get_image());
+                egui::InnerResponse::new(Some(MediaUIAction::DoneLoading), resp)
+            }
         },
         MediaRenderState::Error(e) => {
-            let resp = ui.allocate_response(egui::vec2(height, height), egui::Sense::click());
-=======
-            ObfuscatedTexture::Default => {
-                let scaled =
-                    ScaledTexture::new(image.get_first_texture(), size, is_narrow(ui.ctx()));
-                ui.add(scaled.get_image());
-                Some(MediaUIAction::DoneLoading)
-            }
-        },
-        MediaRenderState::Error(e) => {
-            ui.allocate_space(size);
->>>>>>> 661acb3a
+            let response = ui.allocate_response(size, egui::Sense::hover());
             show_one_error_message(ui, &format!("Could not render media {url}: {e}"));
-            egui::InnerResponse::new(Some(MediaUIAction::Error), resp)
-        }
-<<<<<<< HEAD
+            egui::InnerResponse::new(Some(MediaUIAction::Error), response)
+        }
         MediaRenderState::Shimmering(obfuscated_texture) => match obfuscated_texture {
             ObfuscatedTexture::Blur(texture_handle) => {
-                egui::InnerResponse::new(None, shimmer_blurhash(texture_handle, ui, url, height))
-=======
-        MediaRenderState::Shimmering(obfuscated_texture) => {
-            match obfuscated_texture {
-                ObfuscatedTexture::Blur(texture_handle) => {
-                    shimmer_blurhash(texture_handle, ui, url, size);
-                }
-                ObfuscatedTexture::Default => {
-                    render_default_blur_bg(ui, size, url, true);
-                }
->>>>>>> 661acb3a
+                egui::InnerResponse::new(None, shimmer_blurhash(texture_handle, ui, url, size))
             }
             ObfuscatedTexture::Default => {
-                egui::InnerResponse::new(None, render_default_blur_bg(ui, height, url, true))
+                egui::InnerResponse::new(None, render_default_blur_bg(ui, size, url, true))
             }
         },
         MediaRenderState::Obfuscated(obfuscated_texture) => {
             let resp = match obfuscated_texture {
                 ObfuscatedTexture::Blur(texture_handle) => {
-                    let scaled = ScaledTexture::new(texture_handle, size, is_narrow(ui.ctx()));
+                    let scaled =
+                        ScaledTexture::new(texture_handle, size, notedeck::ui::is_narrow(ui.ctx()));
 
                     let resp = ui.add(scaled.get_image());
                     render_blur_text(ui, i18n, url, resp.rect)
@@ -524,36 +472,23 @@
     size: egui::Vec2,
     url: &str,
 ) -> egui::Response {
-<<<<<<< HEAD
-    let response = render_default_blur_bg(ui, height, url, false);
+    let response = render_default_blur_bg(ui, size, url, false);
     render_blur_text(ui, i18n, url, response.rect)
-=======
-    let rect = render_default_blur_bg(ui, size, url, false);
-    render_blur_text(ui, i18n, url, rect)
->>>>>>> 661acb3a
 }
 
 fn render_default_blur_bg(
     ui: &mut egui::Ui,
-<<<<<<< HEAD
-    height: f32,
+    size: egui::Vec2,
     url: &str,
     shimmer: bool,
 ) -> egui::Response {
-    let (rect, response) = ui.allocate_exact_size(egui::vec2(height, height), egui::Sense::click());
-=======
-    size: egui::Vec2,
-    url: &str,
-    shimmer: bool,
-) -> egui::Rect {
-    let size = if is_narrow(ui.ctx()) {
+    let size = if notedeck::ui::is_narrow(ui.ctx()) {
         size
     } else {
         vec2(size.y, size.y)
     };
 
-    let (rect, _) = ui.allocate_exact_size(size, egui::Sense::click());
->>>>>>> 661acb3a
+    let (rect, response) = ui.allocate_exact_size(size, egui::Sense::click());
 
     let painter = ui.painter_at(rect);
 
@@ -614,17 +549,11 @@
     size: Vec2,
     i18n: &mut Localization,
 ) -> Response {
-<<<<<<< HEAD
     let texture = ensure_latest_texture(ui, url, gifs, tex);
-    let img = texture_to_image(&texture, height);
-    let img_resp = ui.add(Button::image(img).frame(false));
-=======
-    let texture = handle_repaint(ui, retrieve_latest_texture(url, gifs, tex));
-
-    let scaled = ScaledTexture::new(texture, size, is_narrow(ui.ctx()));
+
+    let scaled = ScaledTexture::new(&texture, size, is_narrow(ui.ctx()));
 
     let img_resp = ui.add(Button::image(scaled.get_image()).frame(false));
->>>>>>> 661acb3a
 
     copy_link(i18n, url, &img_resp);
 
@@ -654,16 +583,12 @@
         .animate()
 }
 
-<<<<<<< HEAD
 fn shimmer_blurhash(
     tex: &TextureHandle,
     ui: &mut egui::Ui,
     url: &str,
-    max_height: f32,
+    size: Vec2,
 ) -> egui::Response {
-=======
-fn shimmer_blurhash(tex: &TextureHandle, ui: &mut egui::Ui, url: &str, size: Vec2) {
->>>>>>> 661acb3a
     let cur_alpha = get_blur_current_alpha(ui, url);
 
     let scaled = ScaledTexture::new(tex, size, is_narrow(ui.ctx()));
@@ -691,25 +616,15 @@
     size: Vec2,
     blur_texture: &TextureHandle,
     image_texture: &TextureHandle,
-<<<<<<< HEAD
 ) -> egui::InnerResponse<FinishedTransition> {
-    let scaled_texture = ScaledTexture::new(image_texture, max_height);
-=======
-) -> FinishedTransition {
     let scaled_texture = ScaledTexture::new(image_texture, size, is_narrow(ui.ctx()));
-
     let scaled_blur_img = ScaledTexture::new(blur_texture, size, is_narrow(ui.ctx()));
->>>>>>> 661acb3a
 
     match get_blur_transition_state(ui.ctx(), url) {
-        BlurTransitionState::StoppingShimmer { cur_alpha } => {
-<<<<<<< HEAD
-            egui::InnerResponse::new(false, show_blurhash_with_alpha(ui, blur_img, cur_alpha))
-=======
-            show_blurhash_with_alpha(ui, scaled_blur_img.get_image(), cur_alpha);
-            false
->>>>>>> 661acb3a
-        }
+        BlurTransitionState::StoppingShimmer { cur_alpha } => egui::InnerResponse::new(
+            false,
+            show_blurhash_with_alpha(ui, scaled_blur_img.get_image(), cur_alpha),
+        ),
         BlurTransitionState::FadingBlur => {
             render_blur_fade(ui, url, scaled_blur_img.get_image(), &scaled_texture)
         }
@@ -733,13 +648,11 @@
             } else {
                 tex_size
             }
+        } else if tex_size.x != max_size.x {
+            let scale = max_size.x / tex_size.x;
+            tex_size * scale
         } else {
-            if tex_size.x < max_size.x || tex_size.x > max_size.x {
-                let scale = max_size.x / tex_size.x;
-                tex_size * scale
-            } else {
-                tex_size
-            }
+            tex_size
         };
 
         Self {
